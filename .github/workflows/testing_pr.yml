--- conflicted
+++ resolved
@@ -14,11 +14,7 @@
       fail-fast: false
       matrix:
         os: [windows-latest, macos-latest, ubuntu-latest]
-<<<<<<< HEAD
-        python-version: [3.7, 3.8, 3.9, '3.10']
-=======
         python-version: [3.7, 3.8, 3.9, 3.10]
->>>>>>> 528a8986
         
     steps:
     - uses: actions/checkout@v2
