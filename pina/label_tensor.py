""" Module for LabelTensor """
from typing import Any
import torch
from torch import Tensor


class LabelTensor(torch.Tensor):
    """Torch tensor with a label for any column."""

    @staticmethod
    def __new__(cls, x, labels, *args, **kwargs):
        return super().__new__(cls, x, *args, **kwargs)

    def __init__(self, x, labels):
        '''
        Construct a `LabelTensor` by passing a tensor and a list of column
        labels. Such labels uniquely identify the columns of the tensor,
        allowing for an easier manipulation.

        :param torch.Tensor x: the data tensor.
        :param labels: the labels of the columns.
        :type labels: str or iterable(str)

        :Example:
            >>> from pina import LabelTensor
            >>> tensor = LabelTensor(torch.rand((2000, 3)), ['a', 'b', 'c'])
            >>> tensor
            tensor([[6.7116e-02, 4.8892e-01, 8.9452e-01],
                [9.2392e-01, 8.2065e-01, 4.1986e-04],
                [8.9266e-01, 5.5446e-01, 6.3500e-01],
                ...,
                [5.8194e-01, 9.4268e-01, 4.1841e-01],
                [1.0246e-01, 9.5179e-01, 3.7043e-02],
                [9.6150e-01, 8.0656e-01, 8.3824e-01]])
            >>> tensor.extract('a')
            tensor([[0.0671],
                    [0.9239],
                    [0.8927],
                    ...,
                    [0.5819],
                    [0.1025],
                    [0.9615]])
            >>> tensor.extract(['a', 'b'])
            tensor([[0.0671, 0.4889],
                    [0.9239, 0.8207],
                    [0.8927, 0.5545],
                    ...,
                    [0.5819, 0.9427],
                    [0.1025, 0.9518],
                    [0.9615, 0.8066]])
            >>> tensor.extract(['b', 'a'])
            tensor([[0.4889, 0.0671],
                    [0.8207, 0.9239],
                    [0.5545, 0.8927],
                    ...,
                    [0.9427, 0.5819],
                    [0.9518, 0.1025],
                    [0.8066, 0.9615]])
        '''
        if x.ndim == 1:
            x = x.reshape(-1, 1)

        if isinstance(labels, str):
            labels = [labels]

        if len(labels) != x.shape[1]:
            raise ValueError(
                'the tensor has not the same number of columns of '
                'the passed labels.'
            )
        self._labels = labels

    @property
    def labels(self):
        """Property decorator for labels

        :return: labels of self
        :rtype: list
        """
        return self._labels

    @labels.setter
    def labels(self, labels):
        if len(labels) != self.shape[self.ndim - 1]:  # small check
            raise ValueError(
                'the tensor has not the same number of columns of '
                'the passed labels.')

        self._labels = labels   # assign the label

    # TODO remove try/ except thing IMPORTANT
    # make the label None of default
    def clone(self, *args, **kwargs):
        """
        Clone the LabelTensor. For more details, see
        :meth:`torch.Tensor.clone`.

        :return: a copy of the tensor
        :rtype: LabelTensor
        """
        try:
            out = LabelTensor(super().clone(*args, **kwargs), self.labels)
        except:
            out = super().clone(*args, **kwargs)

        return out

    def to(self, *args, **kwargs):
        """
        Performs Tensor dtype and/or device conversion. For more details, see
        :meth:`torch.Tensor.to`.
        """
        tmp = super().to(*args, **kwargs)
        new = self.__class__.clone(self)
        new.data = tmp.data
        return new

    def select(self, *args, **kwargs):
        """
        Performs Tensor selection. For more details, see :meth:`torch.Tensor.select`.
        """
        tmp = super().select(*args, **kwargs)
        tmp._labels = self._labels
        return tmp

    def extract(self, label_to_extract):
        """
        Extract the subset of the original tensor by returning all the columns
        corresponding to the passed `label_to_extract`.

        :param label_to_extract: the label(s) to extract.
        :type label_to_extract: str or iterable(str)
        :raises TypeError: labels are not str
        :raises ValueError: label to extract is not in the labels list
        """

        if isinstance(label_to_extract, str):
            label_to_extract = [label_to_extract]
        elif isinstance(label_to_extract, (tuple, list)):  # TODO
            pass
        else:
            raise TypeError(
                '`label_to_extract` should be a str, or a str iterator')

        indeces = []
        for f in label_to_extract:
            try:
                indeces.append(self.labels.index(f))
            except ValueError:
                raise ValueError(f'`{f}` not in the labels list')

        new_data = super(Tensor, self.T).__getitem__(indeces).float().T
        new_labels = [self.labels[idx] for idx in indeces]

        extracted_tensor = new_data.as_subclass(LabelTensor)
        extracted_tensor.labels = new_labels

        return extracted_tensor

    def append(self, lt, mode='std'):
        """
        Return a copy of the merged tensors.

        :param LabelTensor lt: the tensor to merge.
        :param str mode: {'std', 'first', 'cross'}
        :return: the merged tensors
        :rtype: LabelTensor
        """
        if set(self.labels).intersection(lt.labels):
            raise RuntimeError('The tensors to merge have common labels')

        new_labels = self.labels + lt.labels
        if mode == 'std':
            new_tensor = torch.cat((self, lt), dim=1)
        elif mode == 'first':
            raise NotImplementedError
        elif mode == 'cross':
            tensor1 = self
            tensor2 = lt
            n1 = tensor1.shape[0]
            n2 = tensor2.shape[0]

            tensor1 = LabelTensor(
                tensor1.repeat(n2, 1),
                labels=tensor1.labels)
            tensor2 = LabelTensor(
                tensor2.repeat_interleave(n1, dim=0),
                labels=tensor2.labels)
            new_tensor = torch.cat((tensor1, tensor2), dim=1)

        new_tensor = new_tensor.as_subclass(LabelTensor)
        new_tensor.labels = new_labels
        return new_tensor

    def __getitem__(self, index):
        """
        Return a copy of the selected tensor.
        """
        selected_lt = super(Tensor, self).__getitem__(index)
<<<<<<< HEAD

        try:
            len_index = len(index)
        except TypeError:
            len_index = 1

        if isinstance(index, int) or len_index == 1:
            if selected_lt.ndim == 1:
                selected_lt = selected_lt.reshape(1, -1)
            if hasattr(self, 'labels'):
                selected_lt.labels = self.labels
        elif len_index == 2:
            if selected_lt.ndim == 1:
                selected_lt = selected_lt.reshape(-1, 1)
            if hasattr(self, 'labels'):
                selected_lt.labels = self.labels[index[1]]
=======
        if hasattr(self, 'labels'):
            selected_lt.labels = self.labels
>>>>>>> 528a8986

        return selected_lt

    def __len__(self) -> int:
        return super().__len__()
        
    def __str__(self):
        if hasattr(self, 'labels'):
            s = f'labels({str(self.labels)})\n'
        else:
            s = 'no labels\n'
        s += super().__str__()
        return s<|MERGE_RESOLUTION|>--- conflicted
+++ resolved
@@ -197,27 +197,8 @@
         Return a copy of the selected tensor.
         """
         selected_lt = super(Tensor, self).__getitem__(index)
-<<<<<<< HEAD
-
-        try:
-            len_index = len(index)
-        except TypeError:
-            len_index = 1
-
-        if isinstance(index, int) or len_index == 1:
-            if selected_lt.ndim == 1:
-                selected_lt = selected_lt.reshape(1, -1)
-            if hasattr(self, 'labels'):
-                selected_lt.labels = self.labels
-        elif len_index == 2:
-            if selected_lt.ndim == 1:
-                selected_lt = selected_lt.reshape(-1, 1)
-            if hasattr(self, 'labels'):
-                selected_lt.labels = self.labels[index[1]]
-=======
         if hasattr(self, 'labels'):
             selected_lt.labels = self.labels
->>>>>>> 528a8986
 
         return selected_lt
 
