import torch
import pytest

from pina import LabelTensor, Condition, CartesianDomain, PINN
from pina.problem import SpatialProblem
from pina.model import FeedForward
<<<<<<< HEAD
from pina.operators import laplacian
=======
from pina.operators import nabla
>>>>>>> 528a8986
from pina.equation.equation_factory import FixedValue


example_domain = CartesianDomain({'x': [0, 1], 'y': [0, 1]})
example_input_pts = LabelTensor(torch.tensor([[0, 0, 0]]), ['x', 'y', 'z'])
example_output_pts = LabelTensor(torch.tensor([[1, 2]]), ['a', 'b'])

def test_init_inputoutput():
    Condition(input_points=example_input_pts, output_points=example_output_pts)
    with pytest.raises(ValueError):
        Condition(example_input_pts, example_output_pts)
    with pytest.raises(TypeError):
        Condition(input_points=3., output_points='example')
    with pytest.raises(TypeError):
        Condition(input_points=example_domain, output_points=example_domain)

def test_init_locfunc():
    Condition(location=example_domain, equation=FixedValue(0.0))    
    with pytest.raises(ValueError):
        Condition(example_domain, FixedValue(0.0))
    with pytest.raises(TypeError):
        Condition(location=3., equation='example')
    with pytest.raises(TypeError):
        Condition(location=example_input_pts, equation=example_output_pts)

def test_init_inputfunc():
    Condition(input_points=example_input_pts, equation=FixedValue(0.0))
    with pytest.raises(ValueError):
        Condition(example_domain, FixedValue(0.0))
    with pytest.raises(TypeError):
        Condition(input_points=3., equation='example')
    with pytest.raises(TypeError):
        Condition(input_points=example_domain, equation=example_output_pts)<|MERGE_RESOLUTION|>--- conflicted
+++ resolved
@@ -4,11 +4,7 @@
 from pina import LabelTensor, Condition, CartesianDomain, PINN
 from pina.problem import SpatialProblem
 from pina.model import FeedForward
-<<<<<<< HEAD
-from pina.operators import laplacian
-=======
 from pina.operators import nabla
->>>>>>> 528a8986
 from pina.equation.equation_factory import FixedValue
 
 
